package nextflow.processor
import java.util.concurrent.ArrayBlockingQueue
import java.util.concurrent.BlockingQueue

import groovy.util.logging.Slf4j
import nextflow.Session
import nextflow.util.Duration
/**
 *
 * Monitors the queued tasks waiting for their termination
 *
 * @author Paolo Di Tommaso <paolo.ditommaso@gmail.com>
 */

@Slf4j
class TaskPollingMonitor implements TaskMonitor {


    /**
     * The submitted tasks queue. It is implemented using a blocking queue,
     * so that no more than a fixed amount of tasks can be submitted concurrently
     */
    final BlockingQueue<TaskHandler> queue

    /**
     * The current session object
     */
    final Session session

    /**
     * The tasks dispatcher
     */
    final TaskDispatcher dispatcher

    /**
     * The time interval (in milliseconds) elapsed which execute a new poll
     */
    final long pollIntervalMillis

    final Duration dumpInterval

    final int queueSize

    /**
     * The name of the executor associated to this monitor
     */
    final String name

    /**
     * Initialise the monitor, creating the queue which will hold the tasks
     *
     * @param session
     * @param defQueueSize
     * @param defPollInterval
     */
    TaskPollingMonitor( Session session, String execName, int defQueueSize, Duration defPollInterval ) {
<<<<<<< HEAD
        assert execName, "Executor name cannot be empty"
=======
>>>>>>> e6d5bd28
        assert session, "Session object cannot be null"
        assert execName, "Executor name cannot be empty"

        this.name = execName
        this.session = session
        this.dispatcher = session.dispatcher
        this.pollIntervalMillis = session.getPollInterval(name, defPollInterval).toMillis()
        this.queueSize = session.getQueueSize(name, defQueueSize)
        this.dumpInterval = session.getMonitorDumpInterval(name)

        log.debug "Creating executor '$name' > queue size: $queueSize; poll-interval: $pollIntervalMillis; dump-interval: $dumpInterval"
        this.queue = new ArrayBlockingQueue<TaskHandler>(queueSize,true)

        killOnExit()
    }

    /**
     * Launch the monitoring thread
     *
     * @return The monitor object itself
     */
    def TaskPollingMonitor start() {
        log.debug ">>> phaser register (scheduler)"
        session.phaser.register()

        Thread.start {
            try {
                pollLoop()
            }
            finally {
                log.debug "<<< phaser de-register (scheduler)"
                session.phaser.arriveAndDeregister()
            }
        }

        return this
    }

    /**
     * Implements the polling strategy
     */
    protected void pollLoop() {

        while( true ) {
            long time = System.currentTimeMillis()
            log.trace "Scheduler queue size: ${queue.size()}"

            // check all running tasks for termination
            checkAll(queue)

            if( session.isTerminated() && queue.size() == 0 ) {
                break
            }

            def delta = this.pollIntervalMillis - (System.currentTimeMillis() - time)
            if( delta>0 ) {
                sleep(delta)
            }

            // dump this line every two minutes
            dumpInterval.throttle(true) {
                log.debug "!! executor $name > tasks to be completed: ${queue.size()} -- first: ${queue.peek()}"
            }
        }
    }


    /**
     * Add an entry to the queue of monitored tasks
     *
     * @param handler The {@code TaskHandler} instance for the task
     */
    @Override
    def void put( TaskHandler handler ) {
        queue.put( handler )
    }

    /**
     * Remove an entry from the queue of monitored tasks
     *
     * @param handler The {@code TaskHandler} instance for the task
     */
    @Override
    def boolean remove( TaskHandler handler ) {
        queue.remove(handler)
    }

    /**
     * @param collection The collections of tasks to check
     */
    private void checkAll( Collection<TaskHandler> collection ) {
        collection.each { TaskHandler handler ->
            try {
                checkTaskStatus(handler)
            }
            catch( Exception e ) {
                dispatcher.notifyError(e, handler)
            }
        }
    }

    /**
     * Check the status of the given task
     *
     * @param handler The {@code TaskHandler} instance of the task to check
     */
    private void checkTaskStatus( TaskHandler handler ) {
        assert handler

        // check if it is started
        if( handler.checkIfRunning() ) {
            dispatcher.notifyStarted(handler)
        }

        // check if it is terminated
        if( handler.checkIfCompleted()  ) {
            // since completed *remove* the task from the processing queue
            queue.remove(handler)
            // finalize the tasks execution
            dispatcher.notifyTerminated(handler)
        }

    }


    /**
     * Kill all pending jobs when aborting
     */
    private void killOnExit()  {

        Runtime.addShutdownHook {
            if( !queue.size() ) return
            log.warn "Killing pending processes (${queue.size()})"

            int c = 0
            while( queue.size() ) {
                TaskHandler handler = queue.poll()
                try {
                    log.debug "Killing process (${++c}): $handler"
                    handler.kill()
                }
                catch( Throwable e ) {
                    log.debug "Failed killing pending process: ${handler} -- cause: ${e.message}"
                }
            }
        }

    }
}<|MERGE_RESOLUTION|>--- conflicted
+++ resolved
@@ -54,10 +54,6 @@
      * @param defPollInterval
      */
     TaskPollingMonitor( Session session, String execName, int defQueueSize, Duration defPollInterval ) {
-<<<<<<< HEAD
-        assert execName, "Executor name cannot be empty"
-=======
->>>>>>> e6d5bd28
         assert session, "Session object cannot be null"
         assert execName, "Executor name cannot be empty"
 
