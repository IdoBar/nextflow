--- conflicted
+++ resolved
@@ -38,24 +38,16 @@
 @Slf4j
 class LocalExecutor extends AbstractExecutor {
 
-
     @Override
     protected TaskMonitor createTaskMonitor() {
         final defSize = Math.max( Runtime.getRuntime().availableProcessors()-1, 1 )
         final queueSize = session.getQueueSize(name, defSize)
         final pollInterval = session.getPollInterval(name, 50)
         log.debug "Creating executor queue with size: $queueSize; poll-interval: $pollInterval"
-<<<<<<< HEAD
 
         return new TaskPollingMonitor(session, queueSize, pollInterval) .start()
     }
 
-=======
-
-        return new TaskPollingMonitor(session, queueSize, pollInterval) .start()
-    }
-
->>>>>>> b73d9c71
     @Override
     def LocalTaskHandler createTaskHandler(TaskRun task) {
         assert task
